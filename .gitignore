# See https://help.github.com/articles/ignoring-files/ for more about ignoring files.

# dependencies
/node_modules
/.pnp
.pnp.js

# testing
/coverage

# next.js
/.next/
/out/

# production
/build

# misc
.DS_Store
*.pem

# debug
npm-debug.log*
yarn-debug.log*
yarn-error.log*

# local env files
.env*.local
.env

# vercel
.vercel

# typescript
*.tsbuildinfo
next-env.d.ts

<<<<<<< HEAD
*.pyc
.venv
=======
cursor/
>>>>>>> dbcc1c5b
<|MERGE_RESOLUTION|>--- conflicted
+++ resolved
@@ -35,9 +35,6 @@
 *.tsbuildinfo
 next-env.d.ts
 
-<<<<<<< HEAD
 *.pyc
 .venv
-=======
 cursor/
->>>>>>> dbcc1c5b
